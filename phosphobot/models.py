import asyncio
import datetime
import json
import os
from abc import ABC, abstractmethod
from pathlib import Path
from typing import Dict, List, Literal, Optional, Union

import numpy as np
from loguru import logger
import pandas as pd  # type: ignore
from pydantic import BaseModel, Field, model_validator

from phosphobot.utils import (
    NumpyEncoder,
    compute_sum_squaresum_framecount_from_video,
    create_video_file,
    get_home_app_path,
    decode_numpy,
    NdArrayAsList,
)
from phosphobot.types import VideoCodecs


class BaseRobotPIDGains(BaseModel):
    """
    PID gains for servo motors
    """

    p_gain: float
    i_gain: float
    d_gain: float


class BaseRobotConfig(BaseModel):
    """
    Calibration configuration for a robot
    """

    name: str
    servos_voltage: float
    servos_offsets: List[float]
    servos_calibration_position: List[float]
    servos_offsets_signs: List[float]
    pid_gains: List[BaseRobotPIDGains] = Field(default_factory=list)

    # Torque value to consider that an object is gripped
    gripping_threshold: int = 0
    non_gripping_threshold: int = 0  # noise

    @classmethod
    def from_json(cls, filepath: str) -> Union["BaseRobotConfig", None]:
        """
        Load a configuration from a JSON file
        """
        try:
            with open(filepath, "r") as f:
                data = json.load(f)

        except FileNotFoundError:
            logger.warning(f"Configuration file {filepath} not found.")
            return None

        return cls(**data)

    @classmethod
    def from_v0_json(
        cls, class_name: str, name: str, bundled_calibration_path: Path, serial_id: str
    ) -> Union["BaseRobotConfig", None]:
        """
        Load the config from a v0 JSON file
        """
        filename = f"{class_name}_config.json"
        filepath = str(get_home_app_path() / "calibration" / filename)
        try:
            with open(filepath, "r") as f:
                data = json.load(f)
        except FileNotFoundError:
            logger.warning(f"Configuration file {filepath} not found.")
            return None

        logger.info(f"Loaded v0 config for {name} from {filepath}")

        # Load a bundled config file with the same name as the robot
        files = os.listdir(bundled_calibration_path)
        same_name_files = [f for f in files if f.startswith(name)]
        if len(same_name_files) == 0:
            logger.warning(
                f"No bundled calibration file found for {name} in {bundled_calibration_path}"
            )
            return None

        same_name_config = cls.from_json(
            str(bundled_calibration_path / same_name_files[0])
        )
        if same_name_config is None:
            logger.warning(
                f"Failed to load bundled calibration file for {name} in {bundled_calibration_path}"
            )
            return None

        # Copy the data from the v0 JSON file
        same_name_config.name = name
        same_name_config.servos_voltage = data["SERVOS_VOLTAGE"]
        same_name_config.servos_offsets = data["SERVOS_OFFSETS"]
        same_name_config.servos_calibration_position = data[
            "SERVOS_CALIBRATION_POSITION"
        ]
        same_name_config.servos_offsets_signs = data["SERVOS_OFFSETS_SIGNS"]

        # Save the new configuration
        same_name_config.save_local(serial_id=serial_id)

        return same_name_config

    @classmethod
    def from_serial_id(
        cls, serial_id: str, name: str
    ) -> Union["BaseRobotConfig", None]:
        """
        Load a configuration from a serial ID and a name.
        """
        filename = f"{name}_{serial_id}_config.json"
        filepath = str(get_home_app_path() / "calibration" / filename)
        return cls.from_json(filepath)

    def to_json(self, filename: str) -> None:
        """
        Save the configuration to a JSON file
        """
        with open(filename, "w") as f:
            f.write(self.model_dump_json(indent=4))

    def save_local(self, serial_id: str) -> str:
        """
        Save the configuration to the local calibration folder

        Returns:
            The path to the saved file
        """
        filename = f"{self.name}_{serial_id}_config.json"
        filepath = str(get_home_app_path() / "calibration" / filename)
        logger.info(f"Saving configuration to {filepath}")
        self.to_json(filepath)
        return filepath


class BaseRobot(ABC):
    @abstractmethod
    def set_motor_positions(
        self, positions: np.ndarray, enable_gripper: bool = False
    ) -> None:
        """
        Set the motor positions of the robot
        """
        raise NotImplementedError

    @abstractmethod
    def get_info(self) -> "BaseRobotInfo":
        """
        Get information about the robot
        Dict returned is info.json file at initialization
        """
        raise NotImplementedError

    @abstractmethod
    def control_gripper(self, position: float) -> None:
        """
        Control the gripper of the robot
        """
        raise NotImplementedError


class Observation(BaseModel):
    # Main image (reference for OpenVLA actions)
    # TODO PLB: what size?
    # OpenVLA size: 224 × 224px
    main_image: np.ndarray
    # We store any other images from other cameras here
    secondary_images: List[np.ndarray] = Field(default_factory=list)
    # Size 6 array with the robot end effector (absolute, in the robot referencial)
    # Warning: this is not the same 'state' used in lerobot examples
    state: np.ndarray
    # Current joints positions of the robot
    joints_position: np.ndarray
    # Instruction given to the robot, can be null when recording the dataset
    language_instruction: str | None = None
    # Timestamp in seconds since episode start (usefull for frequency)
    timestamp: float | None = None

    # To be able to use np.array in pydantic, we need to use arbitrary_types_allowed = True
    class Config:
        arbitrary_types_allowed = True

    def dict(self, *args, **kwargs):
        # Override dict method to handle numpy arrays
        d = super().dict(*args, **kwargs)
        return d


class Step(BaseModel):
    observation: Observation  # Current observation, most informations are stored here
    # Robot action as outputed by OpenVLA (size 7 array) based on the CURRENT observation
    action: Optional[np.ndarray] = None
    # if this is the first step of an episode that contains the initial state.
    is_first: bool | None = None
    # True if this is a terminal step, meaning the episode isn' over after this step but the robot is in a terminal state
    is_terminal: bool | None = None
    # if this is the last step of an episode, that contains the last observation. When true,
    is_last: bool | None = None
    reward: float = 0.0  # Reward given by the environment
    # Discount factor for the reward, not used for now
    discount: float = 1.0
    # Any other metadata we want to store, for instance the created_at timestamp in ms
    metadata: dict = Field(default_factory=dict)

    class Config:
        arbitrary_types_allowed = True


class Episode(BaseModel):
    """
    # Save an episode
    episode.save("robot_episode.json")

    # Load episode
    loaded_episode = Episode.load("robot_episode.json")

    """

    steps: List[Step] = Field(default_factory=list)
    metadata: dict = Field(default_factory=dict)

    def save(
        self,
        folder_name: str,
        dataset_name: str,
        fps: int,
        codec: VideoCodecs,
        format_to_save: Literal["json", "lerobot_v2"] = "json",
    ):
        """
        Save the episode to a JSON file with numpy array handling for phospho recording to RLDS format
        Save the episode to a parquet file with an mp4 video for LeRobot recording

        # Episode are saved in a folder with the following structure:

        ---- <folder_name>
        |   ---- json
        |   |   ---- <dataset_name>
        |   |   |   ---- episode_xxxx-xx-xx_xx-xx-xx.json
        |   ---- lerobot_v2
        |   |   ---- <dataset_name>
        |   |   |   ---- data
        |   |   |   |   ---- chunk-000
        |   |   |   |   |   ---- episode_xxxxxx.parquet
        |   |   |   ---- videos
        |   |   |   |   ---- chunk-000
        |   |   |   |   |   ---- observation.images.main.right (if stereo else only main)
        |   |   |   |   |   |   ---- episode_xxxxxx.mp4
        |   |   |   |   |   ---- observation.images.main.left (if stereo)
        |   |   |   |   |   |   ---- episode_xxxxxx.mp4
        |   |   |   |   |   ---- observation.images.secondary_0 (Optional)
        |   |   |   |   |   |   ---- episode_xxxxxx.mp4
        |   |   |   |   |   ---- observation.images.secondary_1 (Optional)
        |   |   |   |   |   |   ---- episode_xxxxxx.mp4
        |   |   |   ---- meta
        |   |   |   |   ---- stats.json
        |   |   |   |   ---- episodes.jsonl
        |   |   |   |   ---- tasks.jsonl
        |   |   |   |   ---- info.json

        """

        # Update the metadata with the format used to save the episode
        self.metadata["format"] = format_to_save
        logger.info(f"Saving episode to {folder_name} with format {format_to_save}")
        dataset_path = os.path.join(folder_name, format_to_save, dataset_name)

        if format_to_save == "lerobot_v2":
            data_path = os.path.join(dataset_path, "data", "chunk-000")
            # Ensure there is a older folder_name/episode_format/dataset_name/data/chunk-000/
            os.makedirs(
                data_path,
                exist_ok=True,
            )

            # Check the elements in the folder folder_name/lerobot_v2-format/dataset_name/data/chunk-000/
            # the episode index is the max index + 1
            # We create the list of index from filenames and take the max + 1
            li_data_filename = os.listdir(data_path)
            episode_index = (
                max(
                    [
                        int(data_filename.split("_")[-1].split(".")[0])
                        for data_filename in li_data_filename
                    ]
                )
                + 1
                if li_data_filename
                else 0
            )

            secondary_camera_frames = self.get_frames_secondary_cameras()

            filename = os.path.join(
                data_path,
                f"episode_{episode_index:06d}.parquet",
            )
            logger.debug(
                f"Saving Episode {episode_index} data in LeRobot format to: {filename}"
            )
            lerobot_episode_parquet: LeRobotEpisodeParquet = (
                self.convert_episode_data_to_LeRobot(
                    fps=fps, episodes_path=data_path, episode_index=episode_index
                )
            )
            # Ensure the directory for the file exists
            os.makedirs(os.path.dirname(filename), exist_ok=True)
            df = pd.DataFrame(lerobot_episode_parquet.model_dump())

            # Rename observation_state to observation.state
            df.rename(columns={"observation_state": "observation.state"}, inplace=True)
            df.to_parquet(filename, index=False)

            logger.info(f"Data of episode {episode_index} saved to {filename}")

            def create_video_path(folder_name: str, camera_name: str) -> str:
                logger.info(f"Creating video path for {camera_name}")
                return os.path.join(
                    folder_name,
                    "lerobot_v2",
                    dataset_name,
                    "videos/chunk-000",
                    f"observation.images.{camera_name}/episode_{episode_index:06d}.mp4",
                )

            # numpy are shape: height, width, channels
            img_shape = self.steps[0].observation.main_image.shape[:2]
            main_camera_size = (img_shape[1], img_shape[0])

            assert len(main_camera_size) == 2, "Main camera size must be 2D"

            logger.debug(f"Main camera target size: {main_camera_size}")

            # Create the main video file and path
            video_path = create_video_path(folder_name, "main")
            saved_path = create_video_file(
                frames=np.array(self.get_frames_main_camera()),
                target_size=main_camera_size,
                output_path=video_path,
                fps=fps,
                codec=codec,
            )
            # check if the video was saved
            if (isinstance(saved_path, str) and os.path.exists(saved_path)) or (
                isinstance(saved_path, tuple)
                and all(os.path.exists(path) for path in saved_path)
            ):
                logger.info(
                    f"{'Video' if isinstance(saved_path, str) else 'Stereo video'} saved to {video_path}"
                )
            else:
                logger.error(
                    f"{'Video' if isinstance(saved_path, str) else 'Stereo video'} not saved to {video_path}"
                )

            # Create the secondary camera videos and paths
            for index, camera_frames in enumerate(secondary_camera_frames):
                video_path = create_video_path(folder_name, f"secondary_{index}")
                img_shape = camera_frames[0].shape
                logger.debug(f"Secondary cameras are arrays of dimension: {img_shape}")
                secondary_camera_image_size = (img_shape[1], img_shape[0])
                logger.debug(
                    f"Secondary cameras target size: {secondary_camera_image_size}"
                )
                if len(secondary_camera_image_size) != 2:
                    logger.error(
                        f"Secondary camera {index} image must be 2D, skipping video creation"
                    )
                    continue

                os.makedirs(os.path.dirname(video_path), exist_ok=True)
                create_video_file(
                    target_size=secondary_camera_image_size,
                    frames=camera_frames,
                    output_path=video_path,
                    fps=fps,
                    codec=codec,
                )
                if os.path.exists(video_path):
                    logger.info(f"Video for camera {index} saved to {video_path}")
                else:
                    logger.error(f"Video for camera {index} not saved to {video_path}")

        # Case where we save the episode in JSON format
        # Save the episode to a JSON file
        else:
            logger.info("Saving Episode data in JSON format")
            episode_index = (
                max(
                    [
                        int(data_filename.split("_")[-1].split(".")[0])
                        for data_filename in os.listdir(dataset_path)
                    ]
                )
                + 1
                if os.listdir(dataset_path)
                else 0
            )
            # Convert the episode to a dictionary
            data_dict = self.model_dump()
            json_filename = os.path.join(
                folder_name,
                format_to_save,
                dataset_name,
                f"episode_{datetime.datetime.now().strftime('%Y-%m-%d_%H-%M-%S')}.json",
            )

            # Ensure the directory for the file exists
            os.makedirs(os.path.dirname(json_filename), exist_ok=True)

            # Save to JSON using the custom encoder
            with open(json_filename, "w") as f:
                json.dump(data_dict, f, cls=NumpyEncoder)

    @classmethod
    def load(cls, filename: str) -> "Episode":
        """Load an episode from a JSON file with numpy array handling"""
        path = os.getcwd()
        filename = os.path.join(
            path, "recordings/json-format/example_dataset/", filename
        )

        with open(filename, "r") as f:
            data_dict = json.load(f, object_hook=decode_numpy)

        logger.info(f"Loaded episode from {filename}")

        return cls(**data_dict)

    def add_step(self, step: Step):
        """
        Add a step to the episode
        Handles the is_first, is_terminal and is_last flags to set the correct values when appending a step
        """
        # When a step is aded, it is the last of the episode by default until we add another step
        step.is_terminal = True
        step.is_last = True
        # If current step is the first step of the episode
        if not self.steps:
            step.is_first = True
        else:
            step.is_first = False
            # Change the previous step to not be terminal and last
            self.steps[-1].is_terminal = False
            self.steps[-1].is_last = False
        # Append the step to the episode
        self.steps.append(step)

    def update_previous_step(self, step: Step):
        """
        Update the previous step with the given step.
        """
        # The action is an order in absolute on the postion of the robots joints (radians angles)
        if len(self.steps) > 0:
            self.steps[-1].action = step.observation.joints_position.copy()

    async def play(self, robot: BaseRobot):
        """
        Play the episode on the robot.
        """
        for index, step in enumerate(self.steps):
            # Move the robot to the recorded position
            robot.set_motor_positions(step.observation.joints_position[:6])
            robot.control_gripper(step.observation.joints_position[-1])

            # Wait for the next step
            next_step = self.steps[index + 1] if index + 1 < len(self.steps) else None
            if next_step is not None:
                if (
                    next_step.observation.timestamp is not None
                    and step.observation.timestamp is not None
                ):
                    delta_timestamp = (
                        next_step.observation.timestamp - step.observation.timestamp
                    )
                    await asyncio.sleep(delta_timestamp)

    def get_episode_index(self, episode_recording_folder_path: str, dataset_name: str):
        dataset_path = os.path.join(
            episode_recording_folder_path, f"lerobot_v2-format/{dataset_name}/"
        )

        meta_path = os.path.join(dataset_path, "meta")
        # Ensure meta folder exists
        os.makedirs(meta_path, exist_ok=True)

        # Check the number of elements in the meta_file info.json
        if not os.path.exists(os.path.join(meta_path, "info.json")):
            episode_index = 0

        else:
            with open(os.path.join(meta_path, "info.json"), "r") as f:
                info_json = json.load(f)
                episode_index = info_json["total_episodes"]
        return episode_index

    @property
    def index(self) -> int:
        """
        Return the episode index
        """
        return self.metadata.get("index", 0)

    # Setter
    @index.setter
    def index(self, value: int):
        """
        Set the episode index
        """
        self.metadata["index"] = value

    def convert_episode_data_to_LeRobot(
        self,
        fps: int,
        episodes_path: str,  # We need the episodes path to load the value of the last frame index
        episode_index: int = 0,
    ):
        """
        Convert a dataset to the LeRobot format
        """
        logger.info("Converting dataset to LeRobot format...")

        # Prepare the data for the Parquet file
        episode_data: Dict[str, List] = {
            "action": [],
            "observation.state": [],  # with a dot, not an underscore
            "timestamp": [],
            "task_index": [],
            "episode_index": [],
            "frame_index": [],
            "index": [],
        }

        if self.steps[0].observation.timestamp is None:
            raise ValueError(
                "The first step of the episode must have a timestamp to calculate the other timestamps during reedition of timestamps."
            )

        logger.info(f"Number of steps during conversion: {len(self.steps)}")

        episode_data["timestamp"] = (np.arange(len(self.steps)) / fps).tolist()

        # Fetch the last index of the previous episode to continue the indexation of "index" if episode is not the first one
        if episode_index > 0:
            previous_episode_path = os.path.join(
                episodes_path,
                f"episode_{episode_index - 1:06d}.parquet",
            )
            # We load only the last index of the previous episode
            previous_episode = pd.read_parquet(
                previous_episode_path, columns=["index"], filters=None
            ).tail(1)
            last_index = 1 + previous_episode["index"].iloc[0]
        else:
            last_index = 0

        for frame_index, step in enumerate(self.steps):
            # Fill in the data for each step
            episode_data["episode_index"].append(episode_index)
            episode_data["frame_index"].append(frame_index)
            episode_data["observation.state"].append(
                step.observation.joints_position.astype(np.float32)
            )
            episode_data["index"].append(frame_index + last_index)
            # TODO: Implement multiple tasks in dataset
            episode_data["task_index"].append(0)
            assert step.action is not None, (
                "The action must be set for each step before saving"
            )
            episode_data["action"].append(step.action.tolist())

        # Validate frame dimensions and data type
        height, width = self.steps[0].observation.main_image.shape[:2]
        if any(
            frame.shape[:2] != (height, width) or frame.ndim != 3
            for frame in self.get_frames_main_camera()
        ):
            raise ValueError(
                "All frames must have the same dimensions and be 3-channel RGB images."
            )

        return LeRobotEpisodeParquet(
            action=episode_data["action"],
            observation_state=episode_data["observation.state"],
            timestamp=episode_data["timestamp"],
            task_index=episode_data["task_index"],
            episode_index=episode_data["episode_index"],
            frame_index=episode_data["frame_index"],
            index=episode_data["index"],
        )

    def get_fps(self) -> float:
        """
        Return the average FPS of the episode
        """
        # Calculate FPS for each episode

        timestamps = np.array([step.observation.timestamp for step in self.steps])
        if (
            len(timestamps) > 1
        ):  # Ensure we have at least 2 timestamps to calculate diff
            fps = 1 / np.mean(np.diff(timestamps))

        return fps

    def get_episode_chunk(self) -> int:
        """
        Return the episode chunk
        """
        raise NotImplementedError

    def get_frames_main_camera(self) -> List[np.ndarray]:
        """
        Return the frames of the main camera
        """
        return [step.observation.main_image for step in self.steps]

    def get_frames_secondary_cameras(self) -> List[np.ndarray]:
        """
        Returns a list, where each np.array is a series of frames for a secondary camera.
        """
        # Handle the case where there are no secondary images
        if not self.steps[0].observation.secondary_images:
            return []

        # Convert the nested structure to a numpy array first
        all_images = [
            np.array([step.observation.secondary_images[i] for step in self.steps])
            for i in range(len(self.steps[0].observation.secondary_images))
        ]

        return all_images


class LeRobotEpisodeParquet(BaseModel):
    """
    Episode class for LeRobot
    """

    action: List[List[float]]
    observation_state: List[List[float]]
    timestamp: List[float]
    task_index: List[int]
    episode_index: List[int]
    frame_index: List[int]
    index: List[int]

    @model_validator(mode="before")
    def validate_lengths(cls, values):
        """
        Ensure all lists have the same length.
        """
        lengths = [
            len(values.get(field, []))
            for field in [
                "action",
                "observation_state",
                "timestamp",
                "task_index",
                "episode_index",
                "frame_index",
                "index",
            ]
        ]
        if len(set(lengths)) != 1:
            raise ValueError(
                "All items in LeRobotEpisodeParquet must have the same length."
            )
        return values


class Dataset(BaseModel):
    """
    Save a dataset

    ```python
    dataset.save("robot_dataset.json")
    ```

    Load dataset

    ```python
    loaded_dataset = Dataset.load("robot_dataset.json")
    ```
    """

    episodes: List[Episode]
    metadata: dict = Field(default_factory=dict)

    def save(self, filename: str):
        """
        Save the dataset to a JSON file with numpy array handling
        TODO: add compression of images arrays
        """
        # Convert the dataset to a dictionary
        data_dict = self.model_dump()

        # Save to JSON using the custom encoder
        with open(filename, "w") as f:
            json.dump(data_dict, f, cls=NumpyEncoder)

    @classmethod
    def load(cls, filename: str) -> "Dataset":
        """Load a dataset from a JSON file with numpy array handling"""
        with open(filename, "r") as f:
            data_dict = json.load(f, object_hook=decode_numpy)
        return cls(**data_dict)

    def get_total_frames(self) -> int:
        """
        Return the total number of frames in the dataset
        """
        return sum(len(episode.steps) for episode in self.episodes)

    def get_robot_types(self) -> str:
        """
        Return in one string the robot types used in the dataset
        """
        unique_robot_types = set(
            episode.metadata.get("robot_type") for episode in self.episodes
        )
        # Concatenate all the robot types in a string
        return ", ".join(
            str(robot) for robot in unique_robot_types if robot is not None
        )

    def get_observation_state_shape(self) -> tuple:
        """
        Check that the dataset has the same observation shape for all states and return it
        """
        unique_shapes = set(
            episode.steps[0].observation.state.shape for episode in self.episodes
        )
        if len(unique_shapes) > 1:
            raise ValueError(
                f"Dataset has multiple observation shapes: {unique_shapes}"
            )
        return unique_shapes.pop()

    def get_images_shape(self) -> tuple:
        """
        Check that all the images have the same shape and return it
        """
        unique_shapes = set(
            step.observation.main_image.shape
            for episode in self.episodes
            for step in episode.steps
        )
        if len(unique_shapes) > 1:
            raise ValueError(f"Dataset has multiple image shapes: {unique_shapes}")
        return unique_shapes.pop()

    def get_joints_position_shape(self) -> tuple:
        """
        Check that the dataset has the same observation.joint_positions shape for all episodes
        Return the shape of the observation main image
        """
        unique_shapes = set(
            step.observation.joints_position.shape
            for episode in self.episodes
            for step in episode.steps
        )

        if len(unique_shapes) > 1:
            raise ValueError(
                f"Dataset has multiple observation.joint_positions shapes: {unique_shapes}"
            )
        return unique_shapes.pop()

    def get_fps(self) -> float:
        """
        Return the average FPS of the dataset
        """
        # Calculate FPS for each episode
        episode_fps = []
        for episode in self.episodes:
            timestamps = np.array(
                [step.observation.timestamp for step in episode.steps]
            )
            if (
                len(timestamps) > 1
            ):  # Ensure we have at least 2 timestamps to calculate diff
                fps = 1 / np.mean(np.diff(timestamps))
                episode_fps.append(fps)

        return np.mean(episode_fps)


class Stats(BaseModel):
    """
    Statistics for a given feature.
    """

    max: NdArrayAsList | None = None
    min: NdArrayAsList | None = None
    mean: NdArrayAsList | None = None
    std: NdArrayAsList | None = None

    # These values are used for rolling computation of mean and std
    sum: NdArrayAsList | None = None
    square_sum: NdArrayAsList | None = None
    count: int = 0

    # To be able to use np.array in pydantic, we need to use arbitrary_types_allowed = True
    class Config:
        arbitrary_types_allowed = True
        extra = "allow"

    def update(self, value: np.ndarray | None) -> None:
        """
        Every recording step, update the stats with the new value.
        Note: These are not the final values for mean and std.
        You still neeed to call compute_from_rolling() to get the final values.
        """

        if value is None:
            return None

        # Update the max and min
        if self.max is None:
            self.max = value
        else:
            self.max = np.maximum(self.max, value)

        if self.min is None:
            self.min = value
        else:
            self.min = np.minimum(self.min, value)

        # Update the rolling sum and square sum
        if self.sum is None or self.square_sum is None:
            self.sum = (
                value.copy()
            )  # We need to copy to avoid modifying the value in place
            self.square_sum = value.copy() ** 2
            self.count = 1
        else:
            self.sum = self.sum + value
            self.square_sum = self.square_sum + value**2
            self.count += 1

    def compute_from_rolling(self):
        """
        Compute the mean and std from the rolling sum and square sum.
        """
        self.mean = self.sum / self.count
        self.std = np.sqrt(abs(self.square_sum / self.count - self.mean**2))

    def update_image(self, image_value: np.ndarray) -> None:
        """
        Update the stats with the new image.
        The stats are in dim 3 for RGB.
        We normalize with the number of pixels.
        """

        assert image_value.ndim == 3, "Image value must be 3D"

        if image_value is None:
            return None

        image_norm_32 = image_value.astype(dtype=np.float32) / 255.0

        # Update the max and min
        if self.max is None:
            self.max = np.max(image_norm_32, axis=(0, 1))
        else:
            # maximum is the max in each channel
            self.max = np.maximum(self.max, np.max(image_norm_32, axis=(0, 1)))

        if self.min is None:
            self.min = np.min(image_norm_32, axis=(0, 1))
        else:
            self.min = np.minimum(self.min, np.min(image_norm_32, axis=(0, 1)))

        # Update the rolling sum and square sum
        nb_pixels = image_norm_32.shape[0] * image_norm_32.shape[1]
        # Convert to int32 to avoid overflow when computing the square sum
        if self.sum is None or self.square_sum is None:
            self.sum = np.sum(image_norm_32, axis=(0, 1))
            self.square_sum = np.sum(image_norm_32**2, axis=(0, 1))
            self.count = nb_pixels
        else:
            self.sum = self.sum + np.sum(
                image_norm_32, axis=(0, 1)
            )  # We need to copy to avoid modifying the value in place
            self.square_sum = self.square_sum + np.sum(image_norm_32**2, axis=(0, 1))
            self.count += nb_pixels

    def compute_from_rolling_images(self):
        """
        Compute the mean and std from the rolling sum and square sum for images.
        """
        self.mean = self.sum / self.count
        self.std = np.sqrt(abs(self.square_sum / self.count - self.mean**2))
        # We want .tolist() to yield [[[mean_r, mean_g, mean_b]]] and not [mean_r, mean_g, mean_b]
        # Reshape to have the same shape as the mean and std
        # This makes it easier to normalize the imags
        self.mean = self.mean.reshape(3, 1, 1)
        self.std = self.std.reshape(3, 1, 1)
        if self.min.shape != (3, 1, 3):
            self.min = self.min.reshape(3, 1, 1)
        if self.max.shape != (3, 1, 3):
            self.max = self.max.reshape(3, 1, 1)


class StatsModel(BaseModel):
    """
    Data model utils to create stats.json file.

    Stats for  observation_state and actions are dim the number of joints
    Stats for images are dim 1, 3, 1
    The other stats are dim 1
    """

    observation_state: Stats = Field(default_factory=Stats)  # At init, will do Stats()
    action: Stats = Field(default_factory=Stats)
    timestamp: Stats = Field(default_factory=Stats)
    frame_index: Stats = Field(default_factory=Stats)
    episode_index: Stats = Field(default_factory=Stats)
    index: Stats = Field(default_factory=Stats)

    # TODO: implement multiple language instructions
    task_index: Stats = Field(default_factory=Stats)

    # key is like: observation.images.main
    # value is Stats of the object: average pixel value, std, min, max ; and shape (height, width, channel)
    observation_images: Dict[str, Stats] = Field(default_factory=dict)

    @classmethod
    def from_json(cls, meta_folder_path: str) -> "StatsModel":
        """
        Read the stats.json file in the meta folder path.
        If the file does not exist, return an empty StatsModel.
        """
        if (
            not os.path.exists(f"{meta_folder_path}/stats.json")
            or os.stat(f"{meta_folder_path}/stats.json").st_size == 0
        ):
            return cls()

        with open(f"{meta_folder_path}/stats.json", "r") as f:
            stats_dict = json.load(f)
            # Rename observation.state to observation_state
            stats_dict["observation_state"] = stats_dict.pop("observation.state")

            # Create a temporary dictionary for observation_images
            observation_images = {}
            for key in list(stats_dict.keys()):
                if "images" in key:
                    observation_images[key] = Stats(**stats_dict.pop(key))

        # Pass observation_images into the model constructor
        return cls(**stats_dict, observation_images=observation_images)

    def to_json(self, meta_folder_path: str) -> None:
        """
        Write the stats.json file in the meta folder path.
        """
        # Write stats files
        with open(f"{meta_folder_path}/stats.json", "w") as f:
            # Write the pydantic Basemodel as a str
            model_dict = self.model_dump()

            # Renamed observation_state to observation.state here
            model_dict["observation.state"] = model_dict.pop("observation_state")

            # We expose the fields in the dict observations images
            for key, value in model_dict["observation_images"].items():
                model_dict[key] = value
            model_dict.pop("observation_images")

            f.write(json.dumps(model_dict, indent=4))

    def update(
        self,
        step: Step,
        episode_index: int,
        current_step_index: int,
    ) -> None:
        """
        Updates the stats with the given step.
        """
<<<<<<< HEAD
        self.action.update(step.action)
=======

        self.action.update(
            step.observation.joints_position
        )  # Because action lags behind by one step, we approximate it with the current observation
>>>>>>> 4f53ec7d
        self.observation_state.update(step.observation.joints_position)
        self.timestamp.update(np.array([step.observation.timestamp]))
        self.index.update(np.array([self.index.count]))
        self.episode_index.update(np.array([episode_index]))
        self.frame_index.update(np.array([current_step_index]))

        # TODO: Implement multiple language instructions
        # This should be the index of the instruction as it's in tasks.jsonl (TasksModel)
        self.task_index.update(np.array([0]))

        main_image = step.observation.main_image
        (height, width, channel) = main_image.shape
        aspect_ratio: float = width / height
        if aspect_ratio >= 8 / 3:
            # Stereo image detected: split in half
            left_image = main_image[:, : width // 2, :]
            right_image = main_image[:, width // 2 :, :]
            if (
                "observation.images.main.left" not in self.observation_images.keys()
                or "observation.images.main.right" not in self.observation_images.keys()
            ):
                # Initialize
                self.observation_images["observation.images.main.left"] = Stats()
                self.observation_images["observation.images.main.right"] = Stats()
            self.observation_images["observation.images.main.left"].update_image(
                left_image
            )
            self.observation_images["observation.images.main.right"].update_image(
                right_image
            )

        else:
            if "observation.images.main" not in self.observation_images.keys():
                # Initialize
                self.observation_images["observation.images.main"] = Stats()
            self.observation_images["observation.images.main"].update_image(main_image)

        for image_index, image in enumerate(step.observation.secondary_images):
            if (
                f"observation.images.secondary_{image_index}"
                not in self.observation_images.keys()
            ):
                # Initialize
                self.observation_images[
                    f"observation.images.secondary_{image_index}"
                ] = Stats()

            self.observation_images[
                f"observation.images.secondary_{image_index}"
            ].update_image(step.observation.secondary_images[image_index])

    def save(self, meta_folder_path: str) -> None:
        """
        Save the stats to the meta folder path.
        Also computes the final mean and std for the Stats objects.
        """
        for field_key, field_value in self.__dict__.items():
            # if field is a Stats object, call .compute_from_rolling() to get the final mean and std
            if isinstance(field_value, Stats):
                field_value.compute_from_rolling()

            # Special case for images
            if isinstance(field_value, dict) and field_key == "observation_images":
                for key, value in field_value.items():
                    if isinstance(value, Stats):
                        value.compute_from_rolling_images()

        self.to_json(meta_folder_path)

    def update_before_episode_removal(self, parquet_path: str) -> None:
        """
        Update the stats before removing an episode from the dataset.
        """
        # Check the parquet file exists
        if not os.path.exists(parquet_path):
            raise ValueError(f"Parquet file {parquet_path} does not exist")

        # Load the parquet file
        episode_df = pd.read_parquet(parquet_path)
        nb_steps_deleted_episode = len(episode_df)

        # For each column in the parquet file, compute sum along first axis, min/max along last axis
        logger.info("Updating stats before removing episode")
        logger.info(f"Episode df action: {episode_df['action']}")

        column_sums = {
            col: {
                "sum": np.sum(np.array(episode_df[col].tolist()), axis=0),
                "max": np.max(np.array(episode_df[col].tolist()), axis=0),
                "min": np.min(np.array(episode_df[col].tolist()), axis=0),
                "square_sum": np.sum(np.array(episode_df[col].tolist()) ** 2, axis=0),
            }
            for col in episode_df.columns
        }

        logger.info(f"Column sums: {column_sums}")
        # Update stats for each field in the StatsModel
        for field_name, field in StatsModel.model_fields.items():
            # TODO task_index is not updated since we do not support multiple tasks
            # observation_images has a special treatment
            if field_name in ["observation_images"]:
                continue
            # Get the field value from the instance
            field_value = getattr(self, field_name)
            # Convert observation_state to observation.state
            field_name = (
                "observation.state" if field_name == "observation_state" else field_name
            )
            # Update statistics
            if field_name in column_sums:
                # Maximum of debug info
                logger.info(f"Column sums for {field_name}: {column_sums[field_name]}")
                logger.info(f"Field value: {field_value}")
                logger.info(f"Field value mean: {field_value.mean}")

                # Subtract sums
                field_value.sum -= column_sums[field_name]["sum"]
                field_value.square_sum -= column_sums[field_name]["square_sum"]

                # Update min/max
                if (
                    field_value.min is not None
                    and column_sums[field_name]["min"] is not None
                ):
                    logger.success(f"Field value min before: {field_value.min}")
                    field_value.min = np.minimum(
                        field_value.min, column_sums[field_name]["min"]
                    )
                    logger.success(f"Field value min after: {field_value.min}")
                if (
                    field_value.max is not None
                    and column_sums[field_name]["max"] is not None
                ):
                    logger.success(f"Field value max before: {field_value.max}")
                    field_value.max = np.maximum(
                        field_value.max, column_sums[field_name]["max"]
                    )
                    logger.success(f"Field value max after: {field_value.max}")

                # Update count
                field_value.count -= nb_steps_deleted_episode

                # Recalculate mean and standard deviation
                if field_value.count > 0:
                    field_value.mean = field_value.sum / field_value.count
                    field_value.std = np.sqrt(
                        (field_value.square_sum / field_value.count)
                        - np.square(field_value.mean)
                    )

        # For image we need to load the mp4 video
        logger.info("Updating stats for images")
        # Extract the episode index from the parquet file name
        episode_index = int(parquet_path.split("_")[-1].split(".")[0])

        # List cameras_folder:
        folder_videos_path = (
            "/".join(parquet_path.split("/")[:-3]) + "/videos/chunk-000"
        )

        cameras_folder = os.listdir(folder_videos_path)
        for camera_folder in cameras_folder:
            # Create the path of the video episode_{episode_index:06d}.mp4
            video_path = os.path.join(
                folder_videos_path, camera_folder, f"episode_{episode_index:06d}.mp4"
            )
            sum_array, square_sum_array, nb_pixel = (
                compute_sum_squaresum_framecount_from_video(video_path)
            )

            assert isinstance(sum_array, np.ndarray), "sum_array must be a numpy array"
            assert isinstance(square_sum_array, np.ndarray), (
                "square_sum_array must be a numpy array"
            )
            assert isinstance(nb_pixel, int), "nb_pixel must be an integer"
            sum_array = sum_array.astype(np.float32)
            square_sum_array = square_sum_array.astype(np.float32)

            logger.info(f"sum_array: {sum_array}")
            logger.info(f"square_sum_array: {square_sum_array}")
            logger.info(f"nb_pixel: {nb_pixel}")

            logger.info(f"Old sum: {self.observation_images[camera_folder].sum}")

            # Update the stats_model
            self.observation_images[camera_folder].sum = (
                self.observation_images[camera_folder].sum - sum_array
            )
            self.observation_images[camera_folder].square_sum = (
                self.observation_images[camera_folder].square_sum - square_sum_array
            )
            self.observation_images[camera_folder].count = (
                self.observation_images[camera_folder].count - nb_pixel
            )
            field_value.count -= nb_steps_deleted_episode
            field_value.mean = field_value.sum / field_value.count
            logger.info(f"mean: {field_value.mean}")
            logger.info(f"count: {field_value.count}")
            logger.info(f"square_sum: {field_value.square_sum}")

            field_value.std = np.sqrt(
                abs((field_value.square_sum / field_value.count) - field_value.mean**2)
            )
            logger.info(f"std: {field_value.std}")


class FeatureDetails(BaseModel):
    dtype: Literal["video", "int64", "float32", "str", "bool"]
    shape: List[int]
    names: List[str] | None


class VideoInfo(BaseModel):
    """
    Information about the video
    """

    video_fps: int = 10
    video_codec: VideoCodecs

    video_pix_fmt: str = "yuv420p"
    video_is_depth_map: bool = False
    has_audio: bool = False


class VideoFeatureDetails(FeatureDetails):
    dtype: Literal["video"] = "video"
    info: VideoInfo


class InfoFeatures(BaseModel):
    action: FeatureDetails
    observation_state: FeatureDetails

    timestamp: FeatureDetails = Field(
        default_factory=lambda: FeatureDetails(dtype="float32", shape=[1], names=None)
    )
    episode_index: FeatureDetails = Field(
        default_factory=lambda: FeatureDetails(dtype="int64", shape=[1], names=None)
    )
    frame_index: FeatureDetails = Field(
        default_factory=lambda: FeatureDetails(dtype="int64", shape=[1], names=None)
    )
    task_index: FeatureDetails = Field(
        default_factory=lambda: FeatureDetails(dtype="int64", shape=[1], names=None)
    )
    index: FeatureDetails = Field(
        default_factory=lambda: FeatureDetails(dtype="int64", shape=[1], names=None)
    )
    # Camera images
    observation_images: Dict[str, VideoFeatureDetails] = Field(default_factory=dict)

    # Optional fields (RL)
    next_done: FeatureDetails | None = None
    next_success: FeatureDetails | None = None
    next_reward: FeatureDetails | None = None

    def to_dict(self) -> dict:
        """
        Convert the InfoFeatures to a dictionary.
        This transforms observation_images and observation_state to the correct format.
        """
        model_dict = self.model_dump()

        # Rename key observation_state to observation.state same with images
        model_dict["observation.state"] = model_dict.pop("observation_state")

        if self.observation_images is not None:
            for key, value in self.observation_images.items():
                model_dict[key] = value.model_dump()

        model_dict.pop("observation_images")

        # Filter all None values
        model_dict = {
            key: value
            for key, value in model_dict.items()
            if value is not None and value != {}
        }

        return model_dict


class BaseRobotInfo(BaseModel):
    robot_type: str
    action: FeatureDetails
    observation_state: FeatureDetails


class InfoModel(BaseModel):
    """
    Data model util to create meta/info.jsonl file.
    """

    robot_type: str

    codebase_version: str = "v2.0"
    total_episodes: int = 0
    total_frames: int = 0
    total_tasks: int = 0
    total_videos: int = 0
    total_chunks: int = 1
    chunks_size: int = 1000
    fps: int = 10
    splits: Dict[str, str] = Field(default_factory=lambda: {"train": "0:0"})
    data_path: str = (
        "data/chunk-{episode_chunk:03d}/episode_{episode_index:06d}.parquet"
    )
    video_path: str = (
        "videos/chunk-{episode_chunk:03d}/{video_key}/episode_{episode_index:06d}.mp4"
    )
    features: InfoFeatures

    @classmethod
    def from_robot(cls, robot: BaseRobot, **data) -> "InfoModel":
        """
        From a robot configuration, create the appropriate InfoModel.
        This is because it depends on the number of joints etc.
        """
        robot_info = robot.get_info()
        features = InfoFeatures(
            action=robot_info.action,
            observation_state=robot_info.observation_state,
        )
        return cls(
            **data,
            features=features,
            robot_type=robot_info.robot_type,
        )

    def to_dict(self):
        """
        Convert the InfoModel to a dictionary. This is different from
        model_dump() as it transforms the features to the correct format.
        """
        model_dict = self.model_dump()
        model_dict["features"] = self.features.to_dict()
        return model_dict

    @classmethod
    def from_json(
        cls,
        meta_folder_path: str,
        fps: int | None = None,
        codec: VideoCodecs | None = None,
        robot: BaseRobot | None = None,
        main_image: np.ndarray | None = None,
        secondary_images: List[np.ndarray] | None = None,
        main_is_stereo: bool = False,
    ) -> "InfoModel":
        """
        Read the info.json file in the meta folder path.
        If the file does not exist, try to create the InfoModel from the provided robot.

        raise ValueError if no robot is provided and the file does not exist.
        """
        if (
            not os.path.exists(f"{meta_folder_path}/info.json")
            or os.stat(f"{meta_folder_path}/info.json").st_size == 0
        ):
            if robot is None:
                raise ValueError(
                    "No info.json file found and no robot provided to create the InfoModel"
                )
            if codec is None:
                raise ValueError("No codec provided to create the InfoModel")
            if fps is None:
                raise ValueError("No fps provided to create the InfoModel")

            info_model = cls.from_robot(robot)
            if main_image is not None:
                if not main_is_stereo:
                    info_model.features.observation_images[
                        "observation.images.main"
                    ] = VideoFeatureDetails(
                        shape=list(main_image.shape),
                        names=["height", "width", "channel"],
                        info=VideoInfo(video_codec=codec, video_fps=fps),
                    )
                else:
                    # Split along the width in 2 imaes
                    new_shape = [
                        main_image.shape[0],
                        main_image.shape[1] // 2,
                        main_image.shape[2],
                    ]
                    info_model.features.observation_images[
                        "observation.images.main.left"
                    ] = VideoFeatureDetails(
                        shape=new_shape,
                        names=["height", "width", "channel"],
                        info=VideoInfo(video_codec=codec, video_fps=fps),
                    )
                    info_model.features.observation_images[
                        "observation.images.main.right"
                    ] = VideoFeatureDetails(
                        shape=new_shape,
                        names=["height", "width", "channel"],
                        info=VideoInfo(video_codec=codec, video_fps=fps),
                    )

            if secondary_images is not None:
                for index_image, image in enumerate(secondary_images):
                    key_name = f"observation.images.secondary_{index_image}"
                    info_model.features.observation_images[key_name] = (
                        VideoFeatureDetails(
                            shape=list(image.shape),
                            names=["height", "width", "channel"],
                            info=VideoInfo(video_codec=codec, video_fps=fps),
                        )
                    )
            return info_model

        with open(f"{meta_folder_path}/info.json", "r") as f:
            stats_dict = json.load(f)
            stats_dict["features"]["observation_state"] = stats_dict["features"].pop(
                "observation.state"
            )

            observation_images = {}
            keys_to_remove = []
            for key, value in stats_dict["features"].items():
                if "observation.images" in key:
                    observation_images[key] = value
                    keys_to_remove.append(key)
            for key in keys_to_remove:
                del stats_dict["features"][key]
            stats_dict["features"]["observation_images"] = observation_images

        return cls(**stats_dict)

    def to_json(self, meta_folder_path: str) -> None:
        """
        Write the info.json file in the meta folder path.
        """
        with open(f"{meta_folder_path}/info.json", "w") as f:
            f.write(json.dumps(self.to_dict(), indent=4))

    def update(self, episode: Episode) -> None:
        """
        Update the info given a new recorded Episode.
        """
        self.total_episodes += 1
        self.total_frames += len(episode.steps)
        self.total_videos += len(self.features.observation_images.keys())
        self.splits = {"train": f"0:{self.total_episodes}"}
        # TODO: Handle multiple language instructions
        # TODO: Implement support for multiple chunks

    def save(
        self,
        meta_folder_path: str,
    ) -> None:
        """
        Save the info to the meta folder path.
        """
        self.to_json(meta_folder_path)

    def update_before_episode_removal(self, parquet_path: str) -> None:
        """
        Update the info before removing an episode from the dataset.
        """
        # Ensure the parquet file exist
        if not os.path.exists(parquet_path):
            raise ValueError(f"Parquet file {parquet_path} does not exist.")

        # Load parquet file with pandas
        df_episode = pd.read_parquet(parquet_path)

        self.total_episodes -= 1
        self.total_frames -= len(df_episode)
        self.total_videos -= len(self.features.observation_images.keys())
        self.splits = {"train": f"0:{self.total_episodes}"}
        # TODO(adle): Implement support for multi tasks in dataset
        # self.total_tasks -= ...


class TasksFeatures(BaseModel):
    """
    Features of the lines in tasks.jsonl.
    """

    task_index: int
    task: str = "None"


class TasksModel(BaseModel):
    """
    Data model util to create meta/tasks.jsonl file.
    """

    tasks: List[TasksFeatures]
    _initial_nb_total_tasks: int = 0

    @classmethod
    def from_jsonl(cls, meta_folder_path: str) -> "TasksModel":
        """
        Read the tasks.jsonl file in the meta folder path.
        """
        if not os.path.exists(f"{meta_folder_path}/tasks.jsonl"):
            return cls(tasks=[])

        with open(f"{meta_folder_path}/tasks.jsonl", "r") as f:
            tasks = []
            for line in f:
                tasks.append(TasksFeatures(**json.loads(line)))

        tasks_model = cls(tasks=tasks)
        # Do it after model init, otherwise pydantic ignores the value of _original_nb_total_tasks
        tasks_model._initial_nb_total_tasks = len(tasks)
        return tasks_model

    def to_jsonl(self, meta_folder_path: str) -> None:
        """
        Write the tasks.jsonl file in the meta folder path.
        """

        with open(f"{meta_folder_path}/tasks.jsonl", "a") as f:
            # Only append the new tasks to the file
            for task in self.tasks[self._initial_nb_total_tasks :]:
                f.write(task.model_dump_json() + "\n")

    def update(self, step: Step) -> None:
        """
        Updates the tasks with the given step.
        """
        # Add the task only if it is not in the tasks already
        if str(step.observation.language_instruction) not in [
            task.task for task in self.tasks
        ]:
            logger.info(
                f"Adding task: {step.observation.language_instruction} to {[task.task for task in self.tasks]}"
            )
            self.tasks.append(
                TasksFeatures(
                    task_index=len(self.tasks),
                    task=str(step.observation.language_instruction),
                )
            )

    def update_before_episode_removal(self, parquet_path: str) -> None:
        """
        Update the tasks before removing an episode from the dataset.
        We count the number of occurences of task_index in the dataset.
        If the episode is the only one with this task_index, we remove it from the tasks.jsonl file.
        """
        # Ensure the parquet file exist
        if not os.path.exists(parquet_path):
            raise ValueError(f"Parquet file {parquet_path} does not exist.")

        # Load parquet file with pandas
        df_episode = pd.read_parquet(parquet_path)

        # Create the path of the data folder
        parquet_path_parts = parquet_path.split("/")
        data_folder_path = "/".join(parquet_path_parts[:-2])

        # For each file in the data folder get the task indexes (unique)
        task_indexes: List[int] = []
        for file in os.listdir(data_folder_path):
            if file.endswith(".parquet"):
                df = pd.read_parquet(f"{data_folder_path}/{file}")
                task_indexes.extend(df["task_index"].unique())

        for task_index in df_episode["task_index"].unique():
            task_index = int(task_index)
            # delete the line in tasks.jsonl if and only if the task index in this episode is the only one in the dataset
            if task_indexes.count(task_index) == 1:
                self.tasks = [
                    task for task in self.tasks if task.task_index != task_index
                ]

    def save(self, meta_folder_path: str) -> None:
        """
        Save the episodes to the meta folder path.
        """
        self.to_jsonl(meta_folder_path)


class EpisodesFeatures(BaseModel):
    """
    Features of the lines in episodes.jsonl.
    """

    episode_index: int = 0
    tasks: List[str] = []
    length: int = 0


class EpisodesModel(BaseModel):
    """
    Follow the structure of the episodes.jsonl file.
    """

    episodes: List[EpisodesFeatures] = Field(default_factory=list)
    _original_nb_total_episodes: int = 0

    def update(self, step: Step, episode_index: int) -> None:
        """
        Updates the episodes with the given episode.
        episode_index is the index of the episode of the current step.
        """
        # If episode_index is not in the episodes, add it
        if episode_index not in [episode.episode_index for episode in self.episodes]:
            self.episodes.append(
                EpisodesFeatures(
                    episode_index=episode_index,
                    tasks=[str(step.observation.language_instruction)],
                    length=1,
                )
            )
        else:
            # Increase the nb frames counter
            self.episodes[episode_index].length += 1
            # Add the language instruction if it's a new one
            if (
                str(step.observation.language_instruction)
                not in self.episodes[episode_index].tasks
            ):
                self.episodes[episode_index].tasks.append(
                    str(step.observation.language_instruction)
                )

    def to_jsonl(self, meta_folder_path: str) -> None:
        """
        Write the episodes.jsonl file in the meta folder path.
        """
        with open(f"{meta_folder_path}/episodes.jsonl", "a") as f:
            for episode in self.episodes[self._original_nb_total_episodes :]:
                f.write(episode.model_dump_json() + "\n")

    @classmethod
    def from_jsonl(cls, meta_folder_path: str) -> "EpisodesModel":
        """
        Read the episodes.jsonl file in the meta folder path.
        """
        if not os.path.exists(f"{meta_folder_path}/episodes.jsonl"):
            return EpisodesModel()

        with open(f"{meta_folder_path}/episodes.jsonl", "r") as f:
            episodes_model = []
            for line in f:
                logger.debug(f"Reading line: {line}")
                episodes_model.append(EpisodesFeatures(**json.loads(line)))

        episode = EpisodesModel(episodes=episodes_model)
        # Do it after model init, otherwise pydantic ignores the value of _original_nb_total_episodes
        episode._original_nb_total_episodes = len(episodes_model)
        return episode

    def save(self, meta_folder_path: str) -> None:
        """
        Save the episodes to the meta folder path.
        """
        self.to_jsonl(meta_folder_path)

    def removal_save(self, meta_folder_path: str) -> None:
        """
        Save the episodes to the meta folder path.
        We overwrite the file instead of appending to it.
        This is used when removing an episode from the dataset.
        """
        with open(f"{meta_folder_path}/episodes.jsonl", "w") as f:
            for episode in self.episodes:
                f.write(episode.model_dump_json() + "\n")

    def update_before_episode_removal(self, parquet_path: str):
        """
        Update the episodes model before removing an episode from the dataset.
        We just remove the line corresponding to the episode_index of the parquet file.
        """
        # Ensure the parquet file exist
        if not os.path.exists(parquet_path):
            raise ValueError(f"Parquet file {parquet_path} does not exist.")

        index_deleted_episode = int(
            parquet_path.split("/")[-1].split(".")[0].split("_")[-1]
        )

        self.episodes = [
            episode
            for episode in self.episodes
            if episode.episode_index != index_deleted_episode
        ]

        # Reindex the episodes in episodes_model
        for index, episode in enumerate(self.episodes):
            episode.episode_index = index<|MERGE_RESOLUTION|>--- conflicted
+++ resolved
@@ -992,14 +992,10 @@
         """
         Updates the stats with the given step.
         """
-<<<<<<< HEAD
-        self.action.update(step.action)
-=======
 
         self.action.update(
             step.observation.joints_position
         )  # Because action lags behind by one step, we approximate it with the current observation
->>>>>>> 4f53ec7d
         self.observation_state.update(step.observation.joints_position)
         self.timestamp.update(np.array([step.observation.timestamp]))
         self.index.update(np.array([self.index.count]))
